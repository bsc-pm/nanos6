#include <algorithm>
#include <cassert>

#include "ExecutionSteps.hpp"
#include "InstrumentDependenciesByAccessLinks.hpp"

#include "InstrumentDataAccessId.hpp"
#include "InstrumentTaskId.hpp"
#include "InstrumentGraph.hpp"
#include "executors/threads/WorkerThread.hpp"


namespace Instrument {
	using namespace Graph;
	
	data_access_id_t createdDataAccess(
		data_access_id_t superAccessId,
		DataAccessType accessType, bool weak, DataAccessRange range,
		bool readSatisfied, bool writeSatisfied, bool globallySatisfied,
		task_id_t originatorTaskId
	) {
		std::lock_guard<SpinLock> guard(_graphLock);
		
		WorkerThread *currentThread = WorkerThread::getCurrentWorkerThread();
		if (currentThread == nullptr) {
			// The main task gets added by a non-worker thread
			// And other tasks can also be added by external threads in library mode
		}
		
		thread_id_t threadId = 0;
		if (currentThread != nullptr) {
			threadId = currentThread->getInstrumentationId();
		}
		
<<<<<<< HEAD
		CPU *cpu = (CPU *) currentThread->getComputePlace();
		assert(cpu != nullptr);
=======
		// Get an ID for the task
		task_id_t taskId = _nextTaskId++;
		
		long cpuId = -2;
		if (currentThread != nullptr) {
			CPU *cpu = currentThread->getHardwarePlace();
			assert(cpu != nullptr);
			cpuId = cpu->_virtualCPUId;
		}
>>>>>>> 320a016e
		
		data_access_id_t dataAccessId = Graph::_nextDataAccessId++;
		
		create_data_access_step_t *step = new create_data_access_step_t(
			cpuId, threadId,
			superAccessId, dataAccessId, accessType, range, weak,
			readSatisfied, writeSatisfied, globallySatisfied,
			originatorTaskId
		);
		_executionSequence.push_back(step);
		
		task_info_t &taskInfo = _taskToInfoMap[originatorTaskId];
		
		access_t *access = new access_t();
		access->_id = dataAccessId;
		access->_superAccess = superAccessId;
		access->_originator = originatorTaskId;
		access->_firstGroupAccess = dataAccessId;
		
		// We need the final range and type of each access to calculate the full graph
		access->_type = accessType;
		access->_accessRange = range;
		
		_accessIdToAccessMap[dataAccessId] = access;
		
		taskInfo._allAccesses.insert(access);
		taskInfo._liveAccesses.insert(AccessWrapper(access));
		
		return dataAccessId;
	}
	
	
	void upgradedDataAccess(
		data_access_id_t dataAccessId,
		__attribute__((unused)) DataAccessType previousAccessType,
		__attribute__((unused)) bool previousWeakness,
		DataAccessType newAccessType,
		bool newWeakness,
		bool becomesUnsatisfied,
		task_id_t originatorTaskId
	) {
		if (dataAccessId == data_access_id_t()) {
			// A data access that has not been fully created yet
			return;
		}
		
		std::lock_guard<SpinLock> guard(_graphLock);
		
		WorkerThread *currentThread = WorkerThread::getCurrentWorkerThread();
		if (currentThread == nullptr) {
			// The main task gets added by a non-worker thread
			// And other tasks can also be added by external threads in library mode
		}
		
		thread_id_t threadId = 0;
		if (currentThread != nullptr) {
			threadId = currentThread->getInstrumentationId();
		}
		
<<<<<<< HEAD
		CPU *cpu = (CPU *) currentThread->getComputePlace();
		assert(cpu != nullptr);
=======
		// Get an ID for the task
		task_id_t taskId = _nextTaskId++;
		
		long cpuId = -2;
		if (currentThread != nullptr) {
			CPU *cpu = currentThread->getHardwarePlace();
			assert(cpu != nullptr);
			cpuId = cpu->_virtualCPUId;
		}
>>>>>>> 320a016e
		
		upgrade_data_access_step_t *step = new upgrade_data_access_step_t(
			cpuId, threadId,
			dataAccessId,
			newAccessType, newWeakness,
			becomesUnsatisfied,
			originatorTaskId
		);
		_executionSequence.push_back(step);
		
		// We need the final type of each access to calculate the full graph
		access_t *access = _accessIdToAccessMap[dataAccessId];
		assert(access != nullptr);
		access->_type = newAccessType;
	}
	
	
	void dataAccessBecomesSatisfied(
		data_access_id_t dataAccessId,
		bool readSatisfied, bool writeSatisfied, bool globallySatisfied,
		task_id_t triggererTaskId,
		task_id_t targetTaskId
	) {
		std::lock_guard<SpinLock> guard(_graphLock);
		
		WorkerThread *currentThread = WorkerThread::getCurrentWorkerThread();
		if (currentThread == nullptr) {
			// The main task gets added by a non-worker thread
			// And other tasks can also be added by external threads in library mode
		}
		
		thread_id_t threadId = 0;
		if (currentThread != nullptr) {
			threadId = currentThread->getInstrumentationId();
		}
		
		// Get an ID for the task
		task_id_t taskId = _nextTaskId++;
		
<<<<<<< HEAD
		CPU *cpu = (CPU *) currentThread->getComputePlace();
		assert(cpu != nullptr);
=======
		long cpuId = -2;
		if (currentThread != nullptr) {
			CPU *cpu = currentThread->getHardwarePlace();
			assert(cpu != nullptr);
			cpuId = cpu->_virtualCPUId;
		}
>>>>>>> 320a016e
		
		data_access_becomes_satisfied_step_t *step = new data_access_becomes_satisfied_step_t(
			cpuId, threadId,
			dataAccessId,
			readSatisfied, writeSatisfied, globallySatisfied,
			triggererTaskId, targetTaskId
		);
		_executionSequence.push_back(step);
	}
	
	
	void modifiedDataAccessRange(
		data_access_id_t dataAccessId,
		DataAccessRange newRange,
		task_id_t triggererTaskId
	) {
		std::lock_guard<SpinLock> guard(_graphLock);
		
		WorkerThread *currentThread = WorkerThread::getCurrentWorkerThread();
		if (currentThread == nullptr) {
			// The main task gets added by a non-worker thread
			// And other tasks can also be added by external threads in library mode
		}
		
		thread_id_t threadId = 0;
		if (currentThread != nullptr) {
			threadId = currentThread->getInstrumentationId();
		}
		
		// Get an ID for the task
		task_id_t taskId = _nextTaskId++;
		
		long cpuId = -2;
		if (currentThread != nullptr) {
			CPU *cpu = currentThread->getHardwarePlace();
			assert(cpu != nullptr);
			cpuId = cpu->_virtualCPUId;
		}
		
		modified_data_access_range_step_t *step = new modified_data_access_range_step_t(
			cpuId, threadId,
			dataAccessId,
			newRange,
			triggererTaskId
		);
		_executionSequence.push_back(step);
		
		// We need the final range of each access to calculate the full graph
		access_t *access = _accessIdToAccessMap[dataAccessId];
		assert(access != nullptr);
		access->_accessRange = newRange;
	}
	
	
	data_access_id_t fragmentedDataAccess(
		data_access_id_t dataAccessId,
		DataAccessRange newRange,
		task_id_t triggererTaskId
	) {
		std::lock_guard<SpinLock> guard(_graphLock);
		
		WorkerThread *currentThread = WorkerThread::getCurrentWorkerThread();
		if (currentThread == nullptr) {
			// The main task gets added by a non-worker thread
			// And other tasks can also be added by external threads in library mode
		}
		
		thread_id_t threadId = 0;
		if (currentThread != nullptr) {
			threadId = currentThread->getInstrumentationId();
		}
		
		// Get an ID for the task
		task_id_t taskId = _nextTaskId++;
		
		long cpuId = -2;
		if (currentThread != nullptr) {
			CPU *cpu = currentThread->getHardwarePlace();
			assert(cpu != nullptr);
			cpuId = cpu->_virtualCPUId;
		}
		
		access_t *originalAccess = _accessIdToAccessMap[dataAccessId];
		assert(originalAccess != nullptr);
		
		data_access_id_t newDataAccessId = Graph::_nextDataAccessId++;
		
		fragment_data_access_step_t *step = new fragment_data_access_step_t(
			cpuId, threadId,
			dataAccessId, newDataAccessId, newRange,
			triggererTaskId
		);
		_executionSequence.push_back(step);
		
		if (!originalAccess->fragment()) {
			task_info_t &taskInfo = _taskToInfoMap[originalAccess->_originator];
			
			// Copy all the contents so that we also get any already existing link
			access_t *newAccess = new access_t();
			*newAccess = *originalAccess;
			newAccess->_accessRange = newRange;
			
			newAccess->_id = newDataAccessId;
			
			taskInfo._allAccesses.insert(newAccess);
			taskInfo._liveAccesses.insert(AccessWrapper(newAccess));
			
			_accessIdToAccessMap[newDataAccessId] = newAccess;
		} else {
			access_fragment_t *originalFragment = (access_fragment_t *) originalAccess;
			
			task_group_t *taskGroup = originalFragment->_taskGroup;
			assert(taskGroup != nullptr);
			
			// Copy all the contents so that we also get any already existing link
			access_fragment_t *newFragment = new access_fragment_t();
			*newFragment = *originalFragment;
			newFragment->_accessRange = newRange;
			
			newFragment->_id = newDataAccessId;
			
			// Fragments are inserted in the task group that corresponds to the phase in which they are created
			taskGroup->_allFragments.insert(newFragment);
			taskGroup->_liveFragments.insert(AccessFragmentWrapper(newFragment));
			
			_accessIdToAccessMap[newDataAccessId] = newFragment;
		}
		
		// Link the new access/fragment into the access group
		originalAccess->_nextGroupAccess = newDataAccessId;
		
		return newDataAccessId;
	}
	
	
	data_access_id_t createdDataSubaccessFragment(
		data_access_id_t dataAccessId,
		task_id_t triggererTaskId
	) {
		std::lock_guard<SpinLock> guard(_graphLock);
		
		WorkerThread *currentThread = WorkerThread::getCurrentWorkerThread();
		if (currentThread == nullptr) {
			// The main task gets added by a non-worker thread
			// And other tasks can also be added by external threads in library mode
		}
		
		thread_id_t threadId = 0;
		if (currentThread != nullptr) {
			threadId = currentThread->getInstrumentationId();
		}
		
		// Get an ID for the task
		task_id_t taskId = _nextTaskId++;
		
		long cpuId = -2;
		if (currentThread != nullptr) {
			CPU *cpu = currentThread->getHardwarePlace();
			assert(cpu != nullptr);
			cpuId = cpu->_virtualCPUId;
		}
		
		access_t *originalAccess = _accessIdToAccessMap[dataAccessId];
		assert(originalAccess != nullptr);
		
		data_access_id_t newDataAccessId = Graph::_nextDataAccessId++;
		
		create_subaccess_fragment_step_t *step = new create_subaccess_fragment_step_t(
			cpuId, threadId,
			dataAccessId, newDataAccessId,
			triggererTaskId
		);
		_executionSequence.push_back(step);
		
		task_info_t &taskInfo = _taskToInfoMap[originalAccess->_originator];
		
		// The last phase of the creator task should be a taskgroup that includes the new task that
		// triggers the creation of the subaccess fragment
		task_group_t *taskGroup = nullptr;
		if (!taskInfo._phaseList.empty()) {
			phase_t *lastPhase = taskInfo._phaseList.back();
			taskGroup = dynamic_cast<task_group_t *>(lastPhase);
		}
		assert(taskGroup != nullptr);
		
		// Create the fragment
		access_fragment_t *fragment = new access_fragment_t();
		fragment->_id = newDataAccessId;
		fragment->_superAccess = originalAccess->_superAccess;
		fragment->_originator = originalAccess->_originator;
		fragment->fragment() = true;
		fragment->_firstGroupAccess = newDataAccessId;
		fragment->_nextGroupAccess = data_access_id_t();
		fragment->_taskGroup = taskGroup;
		
		taskGroup->_allFragments.insert(fragment);
		taskGroup->_liveFragments.insert(AccessFragmentWrapper(fragment));
		
		_accessIdToAccessMap[newDataAccessId] = fragment;
		
		return newDataAccessId;
	}
	
	
	void completedDataAccess(
		data_access_id_t dataAccessId,
		task_id_t triggererTaskId
	) {
		std::lock_guard<SpinLock> guard(_graphLock);
		
		WorkerThread *currentThread = WorkerThread::getCurrentWorkerThread();
		if (currentThread == nullptr) {
			// The main task gets added by a non-worker thread
			// And other tasks can also be added by external threads in library mode
		}
		
		thread_id_t threadId = 0;
		if (currentThread != nullptr) {
			threadId = currentThread->getInstrumentationId();
		}
		
		// Get an ID for the task
		task_id_t taskId = _nextTaskId++;
		
		long cpuId = -2;
		if (currentThread != nullptr) {
			CPU *cpu = currentThread->getHardwarePlace();
			assert(cpu != nullptr);
			cpuId = cpu->_virtualCPUId;
		}
		
		completed_data_access_step_t *step = new completed_data_access_step_t(
			cpuId, threadId,
			dataAccessId,
			triggererTaskId
		);
		_executionSequence.push_back(step);
	}
	
	
	void dataAccessBecomesRemovable(
		data_access_id_t dataAccessId,
		task_id_t triggererTaskId
	) {
		std::lock_guard<SpinLock> guard(_graphLock);
		
		WorkerThread *currentThread = WorkerThread::getCurrentWorkerThread();
		if (currentThread == nullptr) {
			// The main task gets added by a non-worker thread
			// And other tasks can also be added by external threads in library mode
		}
		
		thread_id_t threadId = 0;
		if (currentThread != nullptr) {
			threadId = currentThread->getInstrumentationId();
		}
		
		// Get an ID for the task
		task_id_t taskId = _nextTaskId++;
		
		long cpuId = -2;
		if (currentThread != nullptr) {
			CPU *cpu = currentThread->getHardwarePlace();
			assert(cpu != nullptr);
			cpuId = cpu->_virtualCPUId;
		}
		
		data_access_becomes_removable_step_t *step = new data_access_becomes_removable_step_t(
			cpuId, threadId,
			dataAccessId, triggererTaskId
		);
		_executionSequence.push_back(step);
	}
	
	
	void removedDataAccess(
		data_access_id_t dataAccessId,
		task_id_t triggererTaskId
	) {
		std::lock_guard<SpinLock> guard(_graphLock);
		
<<<<<<< HEAD
		CPU *cpu = (CPU *) currentThread->getComputePlace();
		assert(cpu != nullptr);
=======
		WorkerThread *currentThread = WorkerThread::getCurrentWorkerThread();
		if (currentThread == nullptr) {
			// The main task gets added by a non-worker thread
			// And other tasks can also be added by external threads in library mode
		}
		
		thread_id_t threadId = 0;
		if (currentThread != nullptr) {
			threadId = currentThread->getInstrumentationId();
		}
		
		// Get an ID for the task
		task_id_t taskId = _nextTaskId++;
		
		long cpuId = -2;
		if (currentThread != nullptr) {
			CPU *cpu = currentThread->getHardwarePlace();
			assert(cpu != nullptr);
			cpuId = cpu->_virtualCPUId;
		}
>>>>>>> 320a016e
		
		removed_data_access_step_t *step = new removed_data_access_step_t(
			cpuId, threadId,
			dataAccessId, triggererTaskId
		);
		_executionSequence.push_back(step);
	}
	
	
	void linkedDataAccesses(
		data_access_id_t sourceAccessId, task_id_t sinkTaskId,
		DataAccessRange range,
		bool direct, bool bidirectional,
		task_id_t triggererTaskId
	) {
		std::lock_guard<SpinLock> guard(_graphLock);
		
		WorkerThread *currentThread = WorkerThread::getCurrentWorkerThread();
		if (currentThread == nullptr) {
			// The main task gets added by a non-worker thread
			// And other tasks can also be added by external threads in library mode
		}
		
		thread_id_t threadId = 0;
		if (currentThread != nullptr) {
			threadId = currentThread->getInstrumentationId();
		}
		
<<<<<<< HEAD
		CPU *cpu = (CPU *) currentThread->getComputePlace();
		assert(cpu != nullptr);
=======
		// Get an ID for the task
		task_id_t taskId = _nextTaskId++;
>>>>>>> 320a016e
		
		long cpuId = -2;
		if (currentThread != nullptr) {
			CPU *cpu = currentThread->getHardwarePlace();
			assert(cpu != nullptr);
			cpuId = cpu->_virtualCPUId;
		}
		
		access_t *sourceAccess = _accessIdToAccessMap[sourceAccessId];
		assert(sourceAccess != nullptr);
		sourceAccess->_nextLinks.emplace(
			std::pair<task_id_t, link_to_next_t> (sinkTaskId, link_to_next_t(direct, bidirectional))
		); // A "not created" link
		
		linked_data_accesses_step_t *step = new linked_data_accesses_step_t(
			cpuId, threadId,
			sourceAccessId, sinkTaskId,
			range,
			direct, bidirectional,
			triggererTaskId
		);
		_executionSequence.push_back(step);
	}
	
	
	void unlinkedDataAccesses(
		data_access_id_t sourceAccessId,
		task_id_t sinkTaskId,
		bool direct,
		task_id_t triggererTaskId
	) {
		std::lock_guard<SpinLock> guard(_graphLock);
		
		WorkerThread *currentThread = WorkerThread::getCurrentWorkerThread();
		if (currentThread == nullptr) {
			// The main task gets added by a non-worker thread
			// And other tasks can also be added by external threads in library mode
		}
		
		thread_id_t threadId = 0;
		if (currentThread != nullptr) {
			threadId = currentThread->getInstrumentationId();
		}
		
<<<<<<< HEAD
		CPU *cpu = (CPU *) currentThread->getComputePlace();
		assert(cpu != nullptr);
=======
		// Get an ID for the task
		task_id_t taskId = _nextTaskId++;
		
		long cpuId = -2;
		if (currentThread != nullptr) {
			CPU *cpu = currentThread->getHardwarePlace();
			assert(cpu != nullptr);
			cpuId = cpu->_virtualCPUId;
		}
>>>>>>> 320a016e
		
		unlinked_data_accesses_step_t *step = new unlinked_data_accesses_step_t(
			cpuId, threadId,
			sourceAccessId, sinkTaskId, direct,
			triggererTaskId
		);
		_executionSequence.push_back(step);
	}
	
	
	void reparentedDataAccess(
		data_access_id_t oldSuperAccessId,
		data_access_id_t newSuperAccessId,
		data_access_id_t dataAccessId,
		task_id_t triggererTaskId
	) {
		std::lock_guard<SpinLock> guard(_graphLock);
		
		WorkerThread *currentThread = WorkerThread::getCurrentWorkerThread();
		if (currentThread == nullptr) {
			// The main task gets added by a non-worker thread
			// And other tasks can also be added by external threads in library mode
		}
		
		thread_id_t threadId = 0;
		if (currentThread != nullptr) {
			threadId = currentThread->getInstrumentationId();
		}
		
<<<<<<< HEAD
		CPU *cpu = (CPU *) currentThread->getComputePlace();
		assert(cpu != nullptr);
=======
		// Get an ID for the task
		task_id_t taskId = _nextTaskId++;
		
		long cpuId = -2;
		if (currentThread != nullptr) {
			CPU *cpu = currentThread->getHardwarePlace();
			assert(cpu != nullptr);
			cpuId = cpu->_virtualCPUId;
		}
>>>>>>> 320a016e
		
		reparented_data_access_step_t *step = new reparented_data_access_step_t(
			cpuId, threadId,
			oldSuperAccessId, newSuperAccessId, dataAccessId,
			triggererTaskId
		);
		_executionSequence.push_back(step);
	}
	
}<|MERGE_RESOLUTION|>--- conflicted
+++ resolved
@@ -32,20 +32,15 @@
 			threadId = currentThread->getInstrumentationId();
 		}
 		
-<<<<<<< HEAD
-		CPU *cpu = (CPU *) currentThread->getComputePlace();
-		assert(cpu != nullptr);
-=======
-		// Get an ID for the task
-		task_id_t taskId = _nextTaskId++;
-		
-		long cpuId = -2;
-		if (currentThread != nullptr) {
-			CPU *cpu = currentThread->getHardwarePlace();
-			assert(cpu != nullptr);
-			cpuId = cpu->_virtualCPUId;
-		}
->>>>>>> 320a016e
+		// Get an ID for the task
+		task_id_t taskId = _nextTaskId++;
+		
+		long cpuId = -2;
+		if (currentThread != nullptr) {
+			CPU *cpu = currentThread->getComputePlace();
+			assert(cpu != nullptr);
+			cpuId = cpu->_virtualCPUId;
+		}
 		
 		data_access_id_t dataAccessId = Graph::_nextDataAccessId++;
 		
@@ -105,20 +100,15 @@
 			threadId = currentThread->getInstrumentationId();
 		}
 		
-<<<<<<< HEAD
-		CPU *cpu = (CPU *) currentThread->getComputePlace();
-		assert(cpu != nullptr);
-=======
-		// Get an ID for the task
-		task_id_t taskId = _nextTaskId++;
-		
-		long cpuId = -2;
-		if (currentThread != nullptr) {
-			CPU *cpu = currentThread->getHardwarePlace();
-			assert(cpu != nullptr);
-			cpuId = cpu->_virtualCPUId;
-		}
->>>>>>> 320a016e
+		// Get an ID for the task
+		task_id_t taskId = _nextTaskId++;
+		
+		long cpuId = -2;
+		if (currentThread != nullptr) {
+			CPU *cpu = currentThread->getComputePlace();
+			assert(cpu != nullptr);
+			cpuId = cpu->_virtualCPUId;
+		}
 		
 		upgrade_data_access_step_t *step = new upgrade_data_access_step_t(
 			cpuId, threadId,
@@ -158,17 +148,12 @@
 		// Get an ID for the task
 		task_id_t taskId = _nextTaskId++;
 		
-<<<<<<< HEAD
-		CPU *cpu = (CPU *) currentThread->getComputePlace();
-		assert(cpu != nullptr);
-=======
-		long cpuId = -2;
-		if (currentThread != nullptr) {
-			CPU *cpu = currentThread->getHardwarePlace();
-			assert(cpu != nullptr);
-			cpuId = cpu->_virtualCPUId;
-		}
->>>>>>> 320a016e
+		long cpuId = -2;
+		if (currentThread != nullptr) {
+			CPU *cpu = currentThread->getComputePlace();
+			assert(cpu != nullptr);
+			cpuId = cpu->_virtualCPUId;
+		}
 		
 		data_access_becomes_satisfied_step_t *step = new data_access_becomes_satisfied_step_t(
 			cpuId, threadId,
@@ -203,7 +188,7 @@
 		
 		long cpuId = -2;
 		if (currentThread != nullptr) {
-			CPU *cpu = currentThread->getHardwarePlace();
+			CPU *cpu = currentThread->getComputePlace();
 			assert(cpu != nullptr);
 			cpuId = cpu->_virtualCPUId;
 		}
@@ -246,7 +231,7 @@
 		
 		long cpuId = -2;
 		if (currentThread != nullptr) {
-			CPU *cpu = currentThread->getHardwarePlace();
+			CPU *cpu = currentThread->getComputePlace();
 			assert(cpu != nullptr);
 			cpuId = cpu->_virtualCPUId;
 		}
@@ -326,7 +311,7 @@
 		
 		long cpuId = -2;
 		if (currentThread != nullptr) {
-			CPU *cpu = currentThread->getHardwarePlace();
+			CPU *cpu = currentThread->getComputePlace();
 			assert(cpu != nullptr);
 			cpuId = cpu->_virtualCPUId;
 		}
@@ -395,7 +380,7 @@
 		
 		long cpuId = -2;
 		if (currentThread != nullptr) {
-			CPU *cpu = currentThread->getHardwarePlace();
+			CPU *cpu = currentThread->getComputePlace();
 			assert(cpu != nullptr);
 			cpuId = cpu->_virtualCPUId;
 		}
@@ -431,7 +416,7 @@
 		
 		long cpuId = -2;
 		if (currentThread != nullptr) {
-			CPU *cpu = currentThread->getHardwarePlace();
+			CPU *cpu = currentThread->getComputePlace();
 			assert(cpu != nullptr);
 			cpuId = cpu->_virtualCPUId;
 		}
@@ -450,31 +435,26 @@
 	) {
 		std::lock_guard<SpinLock> guard(_graphLock);
 		
-<<<<<<< HEAD
-		CPU *cpu = (CPU *) currentThread->getComputePlace();
-		assert(cpu != nullptr);
-=======
-		WorkerThread *currentThread = WorkerThread::getCurrentWorkerThread();
-		if (currentThread == nullptr) {
-			// The main task gets added by a non-worker thread
-			// And other tasks can also be added by external threads in library mode
-		}
-		
-		thread_id_t threadId = 0;
-		if (currentThread != nullptr) {
-			threadId = currentThread->getInstrumentationId();
-		}
-		
-		// Get an ID for the task
-		task_id_t taskId = _nextTaskId++;
-		
-		long cpuId = -2;
-		if (currentThread != nullptr) {
-			CPU *cpu = currentThread->getHardwarePlace();
-			assert(cpu != nullptr);
-			cpuId = cpu->_virtualCPUId;
-		}
->>>>>>> 320a016e
+		WorkerThread *currentThread = WorkerThread::getCurrentWorkerThread();
+		if (currentThread == nullptr) {
+			// The main task gets added by a non-worker thread
+			// And other tasks can also be added by external threads in library mode
+		}
+		
+		thread_id_t threadId = 0;
+		if (currentThread != nullptr) {
+			threadId = currentThread->getInstrumentationId();
+		}
+		
+		// Get an ID for the task
+		task_id_t taskId = _nextTaskId++;
+		
+		long cpuId = -2;
+		if (currentThread != nullptr) {
+			CPU *cpu = currentThread->getComputePlace();
+			assert(cpu != nullptr);
+			cpuId = cpu->_virtualCPUId;
+		}
 		
 		removed_data_access_step_t *step = new removed_data_access_step_t(
 			cpuId, threadId,
@@ -503,17 +483,12 @@
 			threadId = currentThread->getInstrumentationId();
 		}
 		
-<<<<<<< HEAD
-		CPU *cpu = (CPU *) currentThread->getComputePlace();
-		assert(cpu != nullptr);
-=======
-		// Get an ID for the task
-		task_id_t taskId = _nextTaskId++;
->>>>>>> 320a016e
-		
-		long cpuId = -2;
-		if (currentThread != nullptr) {
-			CPU *cpu = currentThread->getHardwarePlace();
+		// Get an ID for the task
+		task_id_t taskId = _nextTaskId++;
+		
+		long cpuId = -2;
+		if (currentThread != nullptr) {
+			CPU *cpu = currentThread->getComputePlace();
 			assert(cpu != nullptr);
 			cpuId = cpu->_virtualCPUId;
 		}
@@ -554,20 +529,15 @@
 			threadId = currentThread->getInstrumentationId();
 		}
 		
-<<<<<<< HEAD
-		CPU *cpu = (CPU *) currentThread->getComputePlace();
-		assert(cpu != nullptr);
-=======
-		// Get an ID for the task
-		task_id_t taskId = _nextTaskId++;
-		
-		long cpuId = -2;
-		if (currentThread != nullptr) {
-			CPU *cpu = currentThread->getHardwarePlace();
-			assert(cpu != nullptr);
-			cpuId = cpu->_virtualCPUId;
-		}
->>>>>>> 320a016e
+		// Get an ID for the task
+		task_id_t taskId = _nextTaskId++;
+		
+		long cpuId = -2;
+		if (currentThread != nullptr) {
+			CPU *cpu = currentThread->getComputePlace();
+			assert(cpu != nullptr);
+			cpuId = cpu->_virtualCPUId;
+		}
 		
 		unlinked_data_accesses_step_t *step = new unlinked_data_accesses_step_t(
 			cpuId, threadId,
@@ -597,20 +567,15 @@
 			threadId = currentThread->getInstrumentationId();
 		}
 		
-<<<<<<< HEAD
-		CPU *cpu = (CPU *) currentThread->getComputePlace();
-		assert(cpu != nullptr);
-=======
-		// Get an ID for the task
-		task_id_t taskId = _nextTaskId++;
-		
-		long cpuId = -2;
-		if (currentThread != nullptr) {
-			CPU *cpu = currentThread->getHardwarePlace();
-			assert(cpu != nullptr);
-			cpuId = cpu->_virtualCPUId;
-		}
->>>>>>> 320a016e
+		// Get an ID for the task
+		task_id_t taskId = _nextTaskId++;
+		
+		long cpuId = -2;
+		if (currentThread != nullptr) {
+			CPU *cpu = currentThread->getComputePlace();
+			assert(cpu != nullptr);
+			cpuId = cpu->_virtualCPUId;
+		}
 		
 		reparented_data_access_step_t *step = new reparented_data_access_step_t(
 			cpuId, threadId,
