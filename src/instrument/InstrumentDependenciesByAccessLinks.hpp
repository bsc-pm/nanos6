--- conflicted
+++ resolved
@@ -78,14 +78,10 @@
 	//! \brief Called when a DataAccess becomes satisfied
 	//! 
 	//! \param dataAccessId the identifier of the DataAccess that becomes satisfied as returned in the previous call to Instrument::createdDataAccess
-<<<<<<< HEAD
 	//! \param readSatisfied whether the access becomes read satisfied
 	//! \param writeSatisfied whether the access begomes write satisfied
 	//! \param globallySatisfied whether the access becomes globally satisfied
-	//! \param triggererTaskId the identifier of the task that trigers the change
-=======
 	//! \param triggererTaskId the identifier of the task that triggers the change
->>>>>>> 9b4fbcd3
 	//! \param targetTaskId the identifier of the task that will perform the now satisfied DataAccess
 	void dataAccessBecomesSatisfied(
 		data_access_id_t dataAccessId,
@@ -109,12 +105,8 @@
 	//! \param sinkAccessId the identifier of the sink DataAccess
 	//! \param range the range of data covered by the link
 	//! \param direct true if it is a direct link, false if it is an indirect effective previous relation
-<<<<<<< HEAD
 	//! \param bidirectional tru if the link is bidirectional
-	//! \param triggererTaskId the identifier of the task that trigers the change
-=======
 	//! \param triggererTaskId the identifier of the task that triggers the change
->>>>>>> 9b4fbcd3
 	void linkedDataAccesses(
 		data_access_id_t sourceAccessId, data_access_id_t sinkAccessId,
 		DataAccessRange range,
