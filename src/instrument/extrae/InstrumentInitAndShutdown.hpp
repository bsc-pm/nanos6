--- conflicted
+++ resolved
@@ -13,148 +13,8 @@
 
 
 namespace Instrument {
-<<<<<<< HEAD
 	void initialize();
 	void shutdown();
-=======
-	static unsigned int extrae_nanos_get_thread_id()
-	{
-		ThreadLocalData &threadLocal = getThreadLocalData();
-		if (threadLocal._currentThreadId == thread_id_t()) {
-			ExternalThreadLocalData &externalThreadLocalData = getExternalThreadLocalData();
-			return externalThreadLocalData._currentThreadId;
-		} else {
-			return threadLocal._currentThreadId;
-		}
-	}
-	
-	static unsigned int extrae_nanos_get_virtual_cpu_or_external_thread_id()
-	{
-		ThreadLocalData &threadLocal = getThreadLocalData();
-		if (threadLocal._currentThreadId == thread_id_t()) {
-			ExternalThreadLocalData &externalThreadLocalData = getExternalThreadLocalData();
-			return nanos_get_num_cpus() + externalThreadLocalData._currentThreadId;
-		} else {
-			return nanos_get_current_virtual_cpu();
-		}
-	}
-	
-	
-	static unsigned int extrae_nanos_get_thread_id_for_initialization()
-	{
-		return 0;
-	}
-	
-	static unsigned int extrae_nanos_get_virtual_cpu_or_external_thread_id_for_initialization()
-	{
-		return 0;
-	}
-	
-	static unsigned int extrae_nanos_get_num_threads_for_initialization()
-	{
-		return 1;
-	}
-	
-	static unsigned int extrae_nanos_get_num_cpus_and_external_threads_for_initialization()
-	{
-		return 1;
-	}
-	
-	
-	void initialize()
-	{
-		// This is a workaround to avoid an extrae segfault
-		if ((getenv("EXTRAE_ON") == nullptr) && (getenv("EXTRAE_CONFIG_FILE") == nullptr)) {
-			setenv("EXTRAE_ON", "1", 0);
-		}
-		
-		RuntimeInfo::addEntry("instrumentation", "Instrumentation", "extrae");
-		
-		if (getenv("EXTRAE_CONFIG_FILE") != nullptr) {
-			RuntimeInfo::addEntry("extrae_config_file", "Extrae Configuration File", getenv("EXTRAE_CONFIG_FILE"));
-		}
-		
-		// Initial thread information callbacks
-		// We set up a temporary thread_id function since the initialization calls
-		// it (#@!?!) but the real one is not ready to be called yet
-		if (_traceAsThreads) {
-			Extrae_set_threadid_function ( extrae_nanos_get_thread_id_for_initialization );
-			Extrae_set_numthreads_function ( extrae_nanos_get_num_threads_for_initialization );
-			RuntimeInfo::addEntry("extrae_tracing_target", "Extrae Tracing Target", "thread");
-		} else {
-			Extrae_set_threadid_function ( extrae_nanos_get_virtual_cpu_or_external_thread_id_for_initialization );
-			Extrae_set_numthreads_function ( extrae_nanos_get_num_cpus_and_external_threads_for_initialization );
-			RuntimeInfo::addEntry("extrae_tracing_target", "Extrae Tracing Target", "cpu");
-		}
-		
-		// Initialize extrae library
-		Extrae_init();
-		
-		unsigned int zero = 0;
-		
-		Extrae_register_codelocation_type( _functionName, _codeLocation, (char *) "User Function Name", (char *) "User Function Location" );
-		Extrae_define_event_type((extrae_type_t *) &_taskInstanceId, (char *) "Task instance", &zero, nullptr, nullptr);
-		Extrae_define_event_type((extrae_type_t *) &_nestingLevel, (char *) "Task nesting level", &zero, nullptr, nullptr);
-		
-		// Register runtime states
-		{
-			unsigned int nval = NANOS_EVENT_STATE_TYPES;
-			extrae_value_t values[nval];
-			unsigned int i;
-			
-			for (i = 0; i < nval; i++) {
-				values[i] = i;
-			}
-			Extrae_define_event_type(
-				(extrae_type_t *) &_runtimeState, (char *) "Runtime state",
-				&nval, values, (char **) _eventStateValueStr
-			);
-		}
-		
-		std::stringstream oss;
-		unsigned extraeMajor, extraeMinor, extraeRevision;
-		
-		Extrae_get_version(&extraeMajor, &extraeMinor, &extraeRevision);
-		oss << extraeMajor << "." << extraeMinor << "." << extraeRevision;
-		RuntimeInfo::addEntry("extrae_version", "Extrae Version", oss.str());
-		
-		// Final thread information callbacks
-		if (_traceAsThreads) {
-			Extrae_set_threadid_function ( extrae_nanos_get_thread_id );
-			Extrae_set_numthreads_function ( extrae_nanos_get_num_threads );
-		} else {
-			Extrae_set_threadid_function ( extrae_nanos_get_virtual_cpu_or_external_thread_id );
-			Extrae_set_numthreads_function ( extrae_nanos_get_num_cpus_and_external_threads );
-		}
-	}
-	
-	
-	void shutdown()
-	{
-		void *MPItrace_network_counters = dlsym(RTLD_DEFAULT, "MPItrace_network_counters");
-		
-		bool mustShutDownExtrae = true;
-		if (MPItrace_network_counters != nullptr) {
-			// Running under MPItrace
-			
-			typedef int MPI_Finalized_t(int *);
-			MPI_Finalized_t *MPI_Finalized = (MPI_Finalized_t *) dlsym(RTLD_DEFAULT, "MPI_Finalized");
-			if (MPI_Finalized != nullptr) {
-				int finalized = 0;
-				(*MPI_Finalized)(&finalized);
-				
-				mustShutDownExtrae = !finalized;
-			} else {
-				// Running under MPItrace but not an MPI program
-			}
-		}
-		
-		// Finalize extrae library
-		if (mustShutDownExtrae) {
-			Extrae_fini();
-		}
-	}
->>>>>>> f5ffd4d4
 }
 
 
