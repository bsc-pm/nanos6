#ifndef DATA_ACCESS_REGISTRATION_HPP
#define DATA_ACCESS_REGISTRATION_HPP


#include <cassert>
#include <deque>
#include <mutex>

#include "CPUDependencyData.hpp"
#include "DataAccess.hpp"
#include "DataAccessImplementation.hpp"

#include "executors/threads/ThreadManager.hpp"
#include "executors/threads/WorkerThread.hpp"
#include "scheduling/Scheduler.hpp"
#include "tasks/Task.hpp"

#include <InstrumentDependenciesByAccessLinks.hpp>
#include <InstrumentTaskId.hpp>


class DataAccessRegistration {
private:
	static inline void replaceOutdatedMapProjection(
		LinearRegionDataAccessMap *map, DataAccessRange const &range,
		DataAccess *outdatedContent, DataAccess *replacement
	) {
		assert(outdatedContent != nullptr);
		assert(outdatedContent->_lock != nullptr);
		assert(outdatedContent->_lock->isLockedByThisThread());
		
		map->processIntersecting(
			range,
			[&](LinearRegionDataAccessMap::iterator position) -> bool {
				if (position->_access == outdatedContent) {
					auto intersectingFragmentPosition = map->fragmentByIntersection(position, range, false);
					
					assert(intersectingFragmentPosition != map->end());
					intersectingFragmentPosition->_access = replacement;
				}
				
				return true;
			}
		);
	}
	
	
	static inline void replaceOutdatedMapProjection(
		LinearRegionDataAccessMap *map, DataAccess *outdatedContent,
		LinearRegionDataAccessMap &replacement
	) {
		assert(outdatedContent != nullptr);
		assert(outdatedContent->_lock != nullptr);
		assert(outdatedContent->_lock->isLockedByThisThread());
		
		// NOTE: This could be implemented as a "merge"-like operation
		for (auto replacementPosition = replacement.begin(); replacementPosition != replacement.end(); replacementPosition++) {
			replaceOutdatedMapProjection(
				map, replacementPosition->_accessRange,
				outdatedContent, replacementPosition->_access
			);
		}
	}
	
	
	static void propagateSuperAccessAndBottomMap(DataAccess *dataAccess, Instrument::task_id_t triggererTaskInstrumentationId)
	{
		assert(dataAccess != nullptr);
		assert(dataAccess->_lock != nullptr);
		assert(dataAccess->_lock->isLockedByThisThread());
		
		DataAccess *superAccess = dataAccess->_superAccess;
		LinearRegionDataAccessMap *bottomMap = dataAccess->_bottomMap;
		assert(bottomMap != nullptr);
		
		for (auto &nextLink : dataAccess->_next) {
			DataAccess *next = nextLink._access;
			assert(next != nullptr);
			
			// Since the accesses form a graph, we may already have visited a given one
			if (next->_superAccess == superAccess) {
				assert(next->_bottomMap == bottomMap);
				continue;
			}
			
			Instrument::reparentedDataAccess(
				next->_superAccess->_instrumentationId,
				(superAccess != nullptr ? superAccess->_instrumentationId : Instrument::data_access_id_t()),
				next->_instrumentationId,
				triggererTaskInstrumentationId
			);
			
			next->_superAccess = superAccess;
			next->_bottomMap = bottomMap;
			
			propagateSuperAccessAndBottomMap(next, triggererTaskInstrumentationId);
		}
	}
	
	
	static inline void replaceSuperAccessAndBottomMapOfSubaccesses(DataAccess *dataAccess, LinearRegionDataAccessMap *newBottomMap, Instrument::task_id_t triggererTaskInstrumentationId)
	{
		assert(dataAccess != nullptr);
		assert(dataAccess->_lock != nullptr);
		assert(dataAccess->_lock->isLockedByThisThread());
		
		DataAccess *newSuperAccess = dataAccess->_superAccess;
		for (auto const &subaccessNode : dataAccess->_topSubaccesses) {
			DataAccess *subaccess = subaccessNode._access;
			assert(subaccess != nullptr);
			
			// Since the subaccesses form a graph, we may already have visited a given subaccess
			if (subaccess->_superAccess == newSuperAccess) {
				assert(subaccess->_bottomMap == newBottomMap);
				continue;
			}
			
			assert(subaccess->_superAccess == dataAccess);
			assert(subaccess->_bottomMap == &dataAccess->_bottomSubaccesses);
			
			Instrument::reparentedDataAccess(
				dataAccess->_instrumentationId,
				(newSuperAccess != nullptr ? newSuperAccess->_instrumentationId : Instrument::data_access_id_t()),
				subaccess->_instrumentationId,
				triggererTaskInstrumentationId
			);
			
			subaccess->_superAccess = newSuperAccess;
			subaccess->_bottomMap = newBottomMap;
			
			propagateSuperAccessAndBottomMap(subaccess, triggererTaskInstrumentationId);
		}
			
	}
	
	
	static inline void removeMapProjection(LinearRegionDataAccessMap *map, DataAccess *dataAccess)
	{
		assert(dataAccess != nullptr);
		assert(dataAccess->_lock != nullptr);
		assert(dataAccess->_lock->isLockedByThisThread());
		
		map->processIntersecting(
			dataAccess->_range,
			[&](LinearRegionDataAccessMap::iterator position) -> bool {
				if (position->_access == dataAccess) {
					map->erase(position);
				}
				
				return true;
			}
		);
	}
	
	
	static inline void linkExistingDataAccesses(
		DataAccess *source, DataAccessRange const &sourceRange,
		DataAccess *target, DataAccessRange const &targetRange,
		bool countUnsatisfiabilityAsBlocker,
		Instrument::task_id_t triggererTaskInstrumentationId
	) {
		assert(source != nullptr);
		assert(target != nullptr);
		assert(!sourceRange.empty());
		assert(!targetRange.empty());
		assert(source->_lock != nullptr);
		assert(source->_lock->isLockedByThisThread());
		assert(source->_lock == target->_lock);
		
		DataAccessRange intersection = targetRange.intersect(sourceRange);
		assert(!intersection.empty());
		
		bool newLinkSatisfied = DataAccess::evaluateSatisfiability(source, target->_type);
		if (countUnsatisfiabilityAsBlocker && !newLinkSatisfied) {
			target->_blockerCount++;
		}
		
		source->fullLinkTo(intersection, target, !newLinkSatisfied, triggererTaskInstrumentationId);
	}
	
	
	static inline void handleLinksToNext(
		DataAccess *dataAccess, DataAccess *next,
		DataAccessRange const &nextRange,
		Instrument::task_id_t triggererTaskInstrumentationId
	) {
		assert(dataAccess != nullptr);
		assert(dataAccess->_lock != nullptr);
		assert(dataAccess->_lock->isLockedByThisThread());
		assert(next != nullptr);
		assert(dataAccess->_lock == next->_lock);
		
		dataAccess->_bottomSubaccesses.processIntersectingAndMissing(
			nextRange,
			// Bottom subaccesses that have an intersection with "next"
			[&](LinearRegionDataAccessMap::iterator bottomIntersectingPosition) -> bool {
				linkExistingDataAccesses(
					bottomIntersectingPosition->_access, bottomIntersectingPosition->_accessRange,
					next, nextRange,
					true /* Count unsatisfied links as blockers */,
					triggererTaskInstrumentationId
				);
				
				return true;
			},
			// Ranges of "next" not covered by any bottom subaccess
			[&](DataAccessRange const &unmatchedNextFragment) -> bool {
				dataAccess->_previous.processIntersecting(
					unmatchedNextFragment,
					// The previous of the DataAccess to be removed constrained to the "holes" and the same graph
					[&](DataAccessPreviousLinks::iterator previousPosition) -> bool {
						DataAccess *previous = previousPosition->_access;
						assert(previous != nullptr);
						
						DataAccessRange const &previousRange = previousPosition->_accessRange;
						assert(!unmatchedNextFragment.intersect(previousRange).empty());
						
						linkExistingDataAccesses(
							previous, previousRange,
							next, nextRange,
							true /* Do consider satisfiability */,
							triggererTaskInstrumentationId
						);
						
						return true;
					}
				);
				
				return true;
			}
		);
	}
	
	
	static inline void handleLinksToPrevious(
		DataAccess *dataAccess, DataAccess *previous,
		DataAccessRange const &previousRange,
		Instrument::task_id_t triggererTaskInstrumentationId
	) {
		assert(dataAccess != nullptr);
		assert(dataAccess->_lock != nullptr);
		assert(dataAccess->_lock->isLockedByThisThread());
		assert(previous != nullptr);
		assert(dataAccess->_lock == previous->_lock);
		
		dataAccess->_topSubaccesses.processIntersecting(
			previousRange,
			// Top subaccesses that have an intersection with "previous"
			[&](LinearRegionDataAccessMap::iterator intersectingPosition) -> bool {
				linkExistingDataAccesses(
					previous, previousRange,
					intersectingPosition->_access, intersectingPosition->_accessRange,
					false /* Do not count unsatisfied links as blockers, since they were already counted in the effective previous relation */,
					triggererTaskInstrumentationId
				);
				
				return true;
			}
		);
	}
	
	
	static void propagateSatisfiabilityChangeToNext(
		DataAccessRange const &range, DataAccess *fromDataAccess,
		DataAccessNextLinks::iterator &nextLink,
		CPUDependencyData::satisfied_originator_list_t /* OUT */ &satisfiedOriginators,
		Instrument::task_id_t triggererTaskInstrumentationId
	) {
		assert(fromDataAccess != nullptr);
		assert(fromDataAccess->_blockerCount == 0);
		assert(fromDataAccess->_lock != nullptr);
		assert(fromDataAccess->_lock->isLockedByThisThread());
		
		DataAccess *nextAccess = nextLink->_access;
		assert(nextAccess != nullptr);
		assert(!nextLink->_satisfied);
		assert(nextAccess->_blockerCount != 0);
		assert(fromDataAccess->_lock == nextAccess->_lock);
		
		bool linkBecomesSatisfied = DataAccess::evaluateSatisfiability(fromDataAccess, nextAccess->_type);
		if (linkBecomesSatisfied) {
			nextLink->_satisfied = true;
			
			nextAccess->_blockerCount--;
			assert(nextAccess->_blockerCount >= 0);
			
			if (nextAccess->_blockerCount == 0) {
				Instrument::dataAccessBecomesSatisfied(
					nextAccess->_instrumentationId,
					false, false, true,
					triggererTaskInstrumentationId,
					nextAccess->_originator->getInstrumentationTaskId()
				);
				
				if (!nextAccess->_weak) {
					satisfiedOriginators.push_back(nextAccess->_originator);
				}
				
				DataAccessRange effectiveRange = range.intersect(nextAccess->_range);
				propagateSatisfiabilityChange(effectiveRange, nextAccess, satisfiedOriginators, triggererTaskInstrumentationId);
			}
		}
	}
	
	
	static void propagateSatisfiabilityChangeToSubaccess(
		DataAccessRange const &range, DataAccess *fromDataAccess,
		LinearRegionDataAccessMap::iterator &subaccessPosition,
		CPUDependencyData::satisfied_originator_list_t /* OUT */ &satisfiedOriginators,
		Instrument::task_id_t triggererTaskInstrumentationId
	) {
		assert(fromDataAccess != nullptr);
		assert(fromDataAccess->_blockerCount == 0);
		assert(fromDataAccess->_lock != nullptr);
		assert(fromDataAccess->_lock->isLockedByThisThread());
		
		DataAccess *subaccess = subaccessPosition->_access;
		assert(subaccess != nullptr);
		assert(fromDataAccess->_lock == subaccess->_lock);
		
		bool linkBecomesSatisfied = fromDataAccess->propagatesSatisfiability(subaccess->_type);
		if (linkBecomesSatisfied) {
			subaccess->_blockerCount--;
			assert(subaccess->_blockerCount >= 0);
			
			DataAccessRange effectiveRange = range.intersect(subaccess->_range);
			
			if (subaccess->_blockerCount == 0) {
				Instrument::dataAccessBecomesSatisfied(
					subaccess->_instrumentationId,
					false, false, true,
					triggererTaskInstrumentationId,
					subaccess->_originator->getInstrumentationTaskId()
				);
				
				if (!subaccess->_weak) {
					satisfiedOriginators.push_back(subaccess->_originator);
				}
				propagateSatisfiabilityChange(effectiveRange, subaccess, satisfiedOriginators, triggererTaskInstrumentationId);
			}
		}
	}
	
	
	static void propagateSatisfiabilityChange(
		DataAccessRange const &range, DataAccess *fromDataAccess,
		CPUDependencyData::satisfied_originator_list_t /* OUT */ &satisfiedOriginators,
		Instrument::task_id_t triggererTaskInstrumentationId
	) {
		assert(fromDataAccess != nullptr);
		assert(fromDataAccess->_blockerCount == 0);
		assert(fromDataAccess->_lock != nullptr);
		assert(fromDataAccess->_lock->isLockedByThisThread());
		
		fromDataAccess->_next.processIntersecting(
			range,
			[&](DataAccessNextLinks::iterator nextLink) -> bool {
				if (!nextLink->_satisfied) {
					propagateSatisfiabilityChangeToNext(range, fromDataAccess, nextLink, /* OUT */ satisfiedOriginators, triggererTaskInstrumentationId);
				}
				
				return true;
			}
		);
		
		fromDataAccess->_topSubaccesses.processIntersecting(
			range,
			[&](LinearRegionDataAccessMap::iterator subaccessPosition) -> bool {
				propagateSatisfiabilityChangeToSubaccess(range, fromDataAccess, subaccessPosition, /* OUT */ satisfiedOriginators, triggererTaskInstrumentationId);
				
				return true;
			}
		);
	}
	
	
	static inline void unregisterDataAccess(
		Instrument::task_id_t instrumentationTaskId,
		DataAccess *dataAccess,
		LinearRegionDataAccessMap *topMap, LinearRegionDataAccessMap *bottomMap,
		CPUDependencyData::satisfied_originator_list_t /* OUT */ &satisfiedOriginators
	) {
		assert(dataAccess != nullptr);
		assert((dataAccess->_blockerCount == 0) || dataAccess->_weak);
		assert(dataAccess->_lock != nullptr);
		assert(dataAccess->_lock->isLockedByThisThread());
		
		// Update the top map with any projection of the top subaccesses that will become unobstructed
		if (topMap != nullptr) {
			replaceOutdatedMapProjection(topMap, dataAccess, dataAccess->_topSubaccesses);
		}
		
		// Update the bottom map with any projection of the bottom subaccesses that will become unobstructed
		assert(bottomMap != nullptr);
		replaceOutdatedMapProjection(bottomMap, dataAccess, dataAccess->_bottomSubaccesses);
		
		replaceSuperAccessAndBottomMapOfSubaccesses(dataAccess, bottomMap, instrumentationTaskId);
		
		// Remove links from "previous" objects (half link) since they will be replaced in the next loop
		for (auto previousLinkPosition = dataAccess->_previous.begin(); previousLinkPosition != dataAccess->_previous.end(); previousLinkPosition++) {
			DataAccessRange const &previousRange = previousLinkPosition->_accessRange;
			DataAccess *previous = previousLinkPosition->_access;
			
			// Check that there is a correct reverse link
			assert(previous != nullptr);
			assert(dataAccess->_lock == previous->_lock);
			assert(previous->_next.find(previousRange) != previous->_next.end());
			assert(previous->_next.find(previousRange)->_access == dataAccess);
			
			// Erase the link from the DataAccess to be removed
			{
				auto reverseLinkPosition = previous->_next.find(previousRange);
				assert(reverseLinkPosition != previous->_next.end());
				assert(reverseLinkPosition->_accessRange == previousRange);
				assert(reverseLinkPosition->_access == dataAccess);
				assert(reverseLinkPosition->_satisfied || dataAccess->_weak);
				assert(dataAccess->_originator != nullptr);
				
				Instrument::unlinkedDataAccesses(
					previous->_instrumentationId,
					dataAccess->_originator->getInstrumentationTaskId(),
					true /* direct link */,
					instrumentationTaskId
				);
				
				previous->_next.erase(reverseLinkPosition);
			}
		}
		
		// Remove (back) links (from) next and (fully) link them back to their new previous
		for (auto nextLinkPosition = dataAccess->_next.begin(); nextLinkPosition != dataAccess->_next.end(); nextLinkPosition++) {
			DataAccessRange const &nextRange = nextLinkPosition->_accessRange;
			DataAccess *next = nextLinkPosition->_access;
			
			// Check that there is a correct reverse link
			assert(next != nullptr);
			assert(dataAccess->_lock == next->_lock);
			assert(next->_previous.find(nextRange) != next->_previous.end());
			assert(!next->_previous.find(nextRange)->getAccessRange().intersect(nextRange).empty());
			assert(next->_previous.find(nextRange)->_access == dataAccess);
			
			int originalBlockerCount = next->_blockerCount;
			
			// Erase the link from the DataAccess to be removed
			{
				auto reverseLinkPosition = next->_previous.find(nextRange);
				assert(reverseLinkPosition != next->_previous.end());
				assert(reverseLinkPosition->_accessRange == nextRange);
				assert(reverseLinkPosition->_access == dataAccess);
				assert(next->_originator != nullptr);
				
				Instrument::unlinkedDataAccesses(
					dataAccess->_instrumentationId,
					next->_originator->getInstrumentationTaskId(),
					true /* direct link */,
					instrumentationTaskId
				);
				
				next->_previous.erase(reverseLinkPosition);
			}
			
			if (!nextLinkPosition->_satisfied) {
				next->_blockerCount--;
			}
			assert(next->_blockerCount >= 0);
			
			// Update the top map with any projection of "next" that becomes unobstructed
			if (topMap != nullptr) {
				replaceOutdatedMapProjection(topMap, nextRange, dataAccess, next);
			}
			
			// Link bottom subaccesses and previous as necessary to "next". Also increase the blocker count
			// due to effective previous at outer levels
			handleLinksToNext(dataAccess, next, nextRange, instrumentationTaskId);
			
			// Check if the access becomes satisfied
			assert(next->_blockerCount >= 0);
			if ((originalBlockerCount > 0) && (next->_blockerCount == 0)) {
				Task *nextOriginator = next->_originator;
				assert(nextOriginator != nullptr);
				
				Instrument::dataAccessBecomesSatisfied(
					next->_instrumentationId,
					false, false, true,
					instrumentationTaskId,
					next->_originator->getInstrumentationTaskId()
				);
				
				if (!next->_weak) {
					satisfiedOriginators.push_back(nextOriginator);
				}
				propagateSatisfiabilityChange(nextRange, next, satisfiedOriginators, instrumentationTaskId);
			}
		}
		
		// Process effects over the "previous" objects
		for (auto previousLinkPosition = dataAccess->_previous.begin(); previousLinkPosition != dataAccess->_previous.end(); previousLinkPosition++) {
			DataAccessRange const &previousRange = previousLinkPosition->_accessRange;
			DataAccess *previous = previousLinkPosition->_access;
			assert(dataAccess->_lock == previous->_lock);
			
			// Update the bottom map with any projection of "previous" that becomes unobstructed
			replaceOutdatedMapProjection(bottomMap, previousRange, dataAccess, previous);
			
			// Link top subaccesses as necessary to "previous"
			handleLinksToPrevious(dataAccess, previous, previousRange, instrumentationTaskId);
			
			// The removal of the DataAccess does not affect the satisfiability of the previous accesses
		}
		
		// Remove in the top and bottom maps any lingering range still covered by the DataAccess to be removed
		if (topMap != nullptr) {
			removeMapProjection(topMap, dataAccess);
		}
		removeMapProjection(bottomMap, dataAccess);
		
		Instrument::removedDataAccess(
			dataAccess->_instrumentationId,
			instrumentationTaskId
		);
		
		// Remove the other half of the links and back links that is sourced from dataAccess
		dataAccess->_next.clear();
		dataAccess->_previous.clear();
	}
	
	
	//! Process all the originators for whose a DataAccess has become satisfied
	static inline void processSatisfiedOriginators(CPUDependencyData::satisfied_originator_list_t &satisfiedOriginators, ComputePlace *hardwarePlace)
	{
		// NOTE: This is done without the lock held and may be slow since it can enter the scheduler
		for (Task *satisfiedOriginator : satisfiedOriginators) {
			assert(satisfiedOriginator != 0);
			
			bool becomesReady = satisfiedOriginator->decreasePredecessors();
			if (becomesReady) {
<<<<<<< HEAD
				ComputePlace *idleComputePlace = Scheduler::addReadyTask(satisfiedOriginator, hardwarePlace);
=======
				HardwarePlace *idleHardwarePlace = Scheduler::addReadyTask(satisfiedOriginator, hardwarePlace, SchedulerInterface::SchedulerInterface::SIBLING_TASK_HINT);
>>>>>>> 320a016e
				
				if (idleComputePlace != nullptr) {
					ThreadManager::resumeIdle((CPU *) idleComputePlace);
				}
			}
		}
	}
	
	
	static inline void registerTaskDataAccessFragment(
		Task *task, DataAccessType accessType, bool weak,
		DataAccess *superAccess, SpinLock *lock, LinearRegionDataAccessMap *bottomMap,
		LinearRegionDataAccessMap::iterator positionOfPreviousAccess
	) {
		assert(positionOfPreviousAccess != bottomMap->end());
		
		DataAccessRange intersectingFragment = positionOfPreviousAccess->_accessRange;
		DataAccess *previousAccess = positionOfPreviousAccess->_access;
		assert(previousAccess != nullptr);
		assert(previousAccess->_lock != nullptr);
		assert(previousAccess->_lock == lock);
		assert(previousAccess->_lock->isLockedByThisThread());
		
		// A new data access, as opposed to a repeated or upgraded one
		assert(previousAccess->_originator != task);
		
		// Find its satisfiability
		bool satisfied = DataAccess::evaluateSatisfiability(previousAccess, accessType);
		
		// Create a corresponding fragment
		Instrument::data_access_id_t dataAccessInstrumentationId = Instrument::createdDataAccess(
			(superAccess != nullptr ? superAccess->_instrumentationId : Instrument::data_access_id_t()),
			accessType, weak, intersectingFragment,
			false, false, (satisfied ? 0 : 1),
			task->getInstrumentationTaskId()
		);
		DataAccess *dataAccess = new DataAccess(
			superAccess, lock, bottomMap,
			accessType, weak, (satisfied ? 0 : 1),
			task, intersectingFragment,
			dataAccessInstrumentationId
		);
		
		previousAccess->fullLinkTo(intersectingFragment, dataAccess, !satisfied, task->getInstrumentationTaskId());
		task->getDataAccesses().push_back(*dataAccess);
		if (!satisfied && ! weak) {
			task->increasePredecessors();
		}
		
		// Replace the old DataAccess by the new one
		positionOfPreviousAccess->_access = dataAccess;
	}
	
	
	static inline void handleFullDataAccessUpgrade(
		Task *task, DataAccessType accessType, bool weak, LinearRegionDataAccessMap::iterator accessPosition
	) {
		assert(task != nullptr);
		
		// Access Upgrade Phase 2: Special handling for fully overlapping upgrades
		DataAccess *dataAccess = accessPosition->_access;
		assert(dataAccess != nullptr);
		assert(dataAccess->_originator == task);
		assert(dataAccess->_lock != nullptr);
		assert(dataAccess->_lock->isLockedByThisThread());
		
		bool doesNotBecomeUnsatisfied = DataAccess::upgradeAccess(task, dataAccess, accessType, weak);
		
		if (!doesNotBecomeUnsatisfied && !dataAccess->_weak) {
			task->increasePredecessors();
		}
	}
	
	
	static inline void handleFullDataAccessUpgrade(
		Task *task, DataAccessType accessType, bool weak, DataAccessRange accessRange, LinearRegionDataAccessMap *bottomMap
	) {
		assert(task != nullptr);
		assert(bottomMap != nullptr);
		
		LinearRegionDataAccessMap::iterator accessPosition = bottomMap->find(accessRange);
		assert(accessPosition != bottomMap->end());
		assert(accessPosition->_accessRange == accessRange);
		
		handleFullDataAccessUpgrade(task, accessType, weak, accessPosition);
	}
	
	
	static inline void handleFullAndPartialDataAccessUpgrade(
		LinearRegionDataAccessMap::iterator oldAccessPosition,
		Task *task, DataAccessType accessType, bool weak, DataAccessRange accessRange,
		DataAccess *superAccess, SpinLock *lock,
		LinearRegionDataAccessMap *topMap, LinearRegionDataAccessMap *bottomMap
	) {
		DataAccess *oldDataAccess = oldAccessPosition->_access;
		assert(oldDataAccess != nullptr);
		
		DataAccessRange oldAccessRange = oldAccessPosition->_accessRange;
		DataAccessType oldAccessType = oldDataAccess->_type;
		bool oldWeak = oldDataAccess->_weak;
		assert(oldDataAccess->_lock == lock);
		assert(oldDataAccess->_superAccess == superAccess);
		assert(oldDataAccess->_bottomMap == bottomMap);
		assert(lock->isLockedByThisThread());
		
		// Simple case: perfectly matching upgrade
		if (oldAccessRange == accessRange) {
			handleFullDataAccessUpgrade(task, accessType, weak, oldAccessPosition);
			return;
		}
		
		// Remove the old access from the task itself
		{
			TaskDataAccesses &taskAccesses = task->getDataAccesses();
			auto oldAccessInTaskPosition = taskAccesses.iterator_to(*oldDataAccess);
			assert(oldAccessInTaskPosition != taskAccesses.end());
			taskAccesses.erase(oldAccessInTaskPosition);
		}
		
		// Unlink the old access, remove it from the map and delete it
		{
			CPUDependencyData::satisfied_originator_list_t dummyList;
			unregisterDataAccess(
				task->getInstrumentationTaskId(),
				oldDataAccess, topMap, bottomMap,
				dummyList
			);
			assert(dummyList.empty());
			delete oldDataAccess;
		}
		
		// Add back each fragment of the old access and add each new fragment (which may trigger perfectly overlapping updates)
		accessRange.processIntersectingFragments(
			oldAccessRange,
			// A fragment in the current DataAccessRange that does not need to be upgraded
			[&](DataAccessRange const &fragment) {
				registerTaskDataAccessPrelocked(task, accessType, weak, fragment, superAccess, lock, topMap, bottomMap, false);
			},
			// A fragment that must be upgraded
			[&](DataAccessRange const &fragment) {
				registerTaskDataAccessPrelocked(task, oldAccessType, oldWeak, fragment, superAccess, lock, topMap, bottomMap, false);
				handleFullDataAccessUpgrade(task, accessType, weak, fragment, bottomMap);
			},
			// A fragment from a previous access that is not covered in the curent DataAccessRange
			[&](DataAccessRange const &fragment) {
				registerTaskDataAccessPrelocked(task, oldAccessType, oldWeak, fragment, superAccess, lock, topMap, bottomMap, false);
			}
		);
	}
	
	
	static inline void registerTaskDataAccessPrelocked(
		Task *task, DataAccessType accessType, bool weak, DataAccessRange accessRange,
		DataAccess *superAccess, SpinLock *lock,
		LinearRegionDataAccessMap *topMap, LinearRegionDataAccessMap *bottomMap,
		bool checkUpgrades = true
	) {
		assert(task != nullptr);
		assert(lock != nullptr);
		assert(bottomMap != nullptr);
		assert(lock->isLockedByThisThread());
		assert((bottomMap->_superAccess == nullptr) || (bottomMap->_superAccess->_lock == lock));
		
		//
		// Handling of access upgrades
		//
		
		// Access Upgrade Phase 1: Fragment the previously existing DataAccesses as necessary to avoid partially overlapping upgrades
		if (checkUpgrades) {
			bool containsUpgrades = false;
			bottomMap->processIntersecting(
				accessRange,
				[&](LinearRegionDataAccessMap::iterator position) -> bool {
					DataAccess *intersectingDataAccess = position->_access;
					assert(intersectingDataAccess != nullptr);
					
					if (intersectingDataAccess->_originator == task) {
						containsUpgrades = true;
						
						handleFullAndPartialDataAccessUpgrade(position, task, accessType, weak, accessRange, superAccess, lock, topMap, bottomMap);
					}
					
					return true;
				}
			);
			if (containsUpgrades) {
				// The calls to handleFullAndPartialDataAccessUpgrade have already added the access in a fragmented way
				return;
			}
		}
		
		
		//
		// Regular Cases
		//
		
		// Instrumentation
		Instrument::data_access_id_t dataAccessInstrumentationId = Instrument::createdDataAccess(
			(superAccess != nullptr ? superAccess->_instrumentationId : Instrument::data_access_id_t()),
			accessType, weak,
			accessRange,
			false, false, false, // Not satisfied
			task->getInstrumentationTaskId()
		);
		
		// Create the DataAccess
		DataAccess *dataAccess = new DataAccess(
			superAccess, lock, bottomMap,
			accessType, weak, 0,
			task, accessRange,
			dataAccessInstrumentationId
		);
		
		
		bottomMap->processIntersectingAndMissing(
			accessRange,
			// Handle regions in the map that intersect
			[&](LinearRegionDataAccessMap::iterator intersectingPosition) -> bool {
				assert(intersectingPosition != bottomMap->end());
				
				DataAccess *intersectingDataAccess = intersectingPosition->_access;
				assert(intersectingDataAccess != nullptr);
				DataAccessRange const &insersectingFragment = intersectingPosition->_accessRange.intersect(accessRange);
				
				// Link and count blockers
				bool satisfied = DataAccess::evaluateSatisfiability(intersectingDataAccess, accessType);
				intersectingDataAccess->fullLinkTo(insersectingFragment, dataAccess, !satisfied, task->getInstrumentationTaskId());
				if (!satisfied) {
					dataAccess->_blockerCount++;
				}
				
				// Fragment partial overlaps and remove the fully contained fragment
				bottomMap->fragmentByIntersection(intersectingPosition, accessRange, /* remove instersection */ true);
				
				return true;
			},
			// Handle fragments not in the map (holes)
			[&](DataAccessRange const &missingFragment) -> bool {
				// Increase the blocker count due to effective previous accesses that are in an outer scope
				if (superAccess != nullptr) {
					superAccess->processEffectivePrevious(
						missingFragment,
						true, // Process direct previous too
						[&](DataAccessPreviousLinks::iterator effectivePreviousPosition) -> bool {
							DataAccess *effectivePrevious = effectivePreviousPosition->_access;
							assert(effectivePrevious != nullptr);
							
							bool satisfied = DataAccess::evaluateSatisfiability(effectivePrevious, accessType);
							if (!satisfied) {
								dataAccess->_blockerCount++;
							}
							
							return true;
						}
					);
				}
				
				if (topMap != nullptr) {
					topMap->insert(LinearRegionDataAccessMapNode(missingFragment, dataAccess));
				}
				
				return true;
			}
		);
		
		// Check that we have actually fully removed the whole range from the bottom map
		assert(!bottomMap->exists(accessRange, [&](__attribute__((unused)) LinearRegionDataAccessMap::iterator position) -> bool { return true; }));
		
		// Insert the new DataAccess
		bottomMap->insert(LinearRegionDataAccessMapNode(accessRange, dataAccess));
		task->getDataAccesses().push_back(*dataAccess);
		
		if (dataAccess->_blockerCount == 0) {
			Instrument::dataAccessBecomesSatisfied(
				dataAccess->_instrumentationId,
				false, false, true,
				task->getInstrumentationTaskId(),
				task->getInstrumentationTaskId()
			);
		} else if (!weak) {
			task->increasePredecessors();
		}
	}
	
	
public:

	//! \brief adds a task access taking into account repeated accesses
	//! 
	//! \param[inout] task the task that performs the access
	//! \param[in] accessType the type of access
	//! \param[in] weak true iff the access is weak
	//! \param[in] accessRange the range of data covered by the access
	//! \param[in] superAccess the access of the parent that contains the new access or nullptr if there is none
	//! \param[in] lock a pointer to the lock that protects the hierarchy of accesses that leads to the new access
	//! \param[inout] topMap the map that contains the information to calculate input dependencies
	//! \param[inout] bottomMap the map that contains the information to calculate output dependencies
	static inline void registerTaskDataAccess(
		Task *task, DataAccessType accessType, bool weak, DataAccessRange accessRange,
		DataAccess *superAccess, SpinLock *lock,
		LinearRegionDataAccessMap *topMap, LinearRegionDataAccessMap *bottomMap
	) {
		assert(task != nullptr);
		assert(lock != nullptr);
		assert(bottomMap != nullptr);
		
		std::unique_lock<SpinLock> guard(*lock);
		
		registerTaskDataAccessPrelocked(task, accessType, weak, accessRange, superAccess, lock, topMap, bottomMap);
	}
	
	
	//! \brief Performs the task dependency registration procedure
	//! 
	//! \param[in] task the Task whose dependencies need to be calculated
	//! 
	//! \returns true if the task is already ready
	static inline bool registerTaskDataAccesses(Task *task)
	{
		assert(task != 0);
		
		// We increase the number of predecessors to avoid having the task become ready while we are adding its dependencies.
		// We do it by 2 because we add the data access and unlock access to it before increasing the number of predecessors.
		task->increasePredecessors(2);
		
		nanos_task_info *taskInfo = task->getTaskInfo();
		assert(taskInfo != 0);
		taskInfo->register_depinfo(task, task->getArgsBlock());
		
		return task->decreasePredecessors(2);
	}
	
	
	static inline void unregisterTaskDataAccesses(Task *finishedTask)
	{
		assert(finishedTask != 0);
		
		WorkerThread *currentThread = WorkerThread::getCurrentWorkerThread();
		assert(currentThread != 0);
		CPU *cpu = currentThread->getComputePlace();
		assert(cpu != 0);
		
		// A temporary list of tasks to minimize the time spent with the mutex held.
		CPUDependencyData::satisfied_originator_list_t &satisfiedOriginators = cpu->_dependencyData._satisfiedAccessOriginators;
		
		TaskDataAccesses &taskDataAccesses = finishedTask->getDataAccesses();
		for (auto it = taskDataAccesses.begin(); it != taskDataAccesses.end(); ) {
			DataAccess *dataAccess = &(*it);
			
			assert(dataAccess->_originator == finishedTask);
			{
				// Locking strategy:
				// 	Every DataAccess that accesses the same data is protected by the same SpinLock that is located
				// 	at the root LockedLinearRegionMap of the hierachy of accesses to the same data. Every DataAccess
				// 	of the same hierarchy points to that SpinLock.
				std::unique_lock<SpinLock> guard(*dataAccess->_lock);
				
				LinearRegionDataAccessMap *topMap = nullptr;
				LinearRegionDataAccessMap *bottomMap = dataAccess->_bottomMap;
				
				if (dataAccess->_superAccess != nullptr) {
					topMap = &dataAccess->_superAccess->_topSubaccesses;
				}
				
				unregisterDataAccess(
					finishedTask->getInstrumentationTaskId(),
					dataAccess, topMap, bottomMap,
					/* OUT */ satisfiedOriginators
				);
			}
			processSatisfiedOriginators(satisfiedOriginators, cpu);
			satisfiedOriginators.clear();
			
			it = taskDataAccesses.erase(it);
			delete dataAccess;
		}
	}
	
	
	static inline void handleEnterBlocking(__attribute__((unused)) Task *task)
	{
	}
	static inline void handleExitBlocking(__attribute__((unused)) Task *task)
	{
	}
	
	static inline void handleEnterTaskwait(__attribute__((unused)) Task *task)
	{
	}
	static inline void handleExitTaskwait(__attribute__((unused)) Task *task)
	{
	}
	
};


#endif // DATA_ACCESS_REGISTRATION_HPP
<|MERGE_RESOLUTION|>--- conflicted
+++ resolved
@@ -534,11 +534,7 @@
 			
 			bool becomesReady = satisfiedOriginator->decreasePredecessors();
 			if (becomesReady) {
-<<<<<<< HEAD
-				ComputePlace *idleComputePlace = Scheduler::addReadyTask(satisfiedOriginator, hardwarePlace);
-=======
-				HardwarePlace *idleHardwarePlace = Scheduler::addReadyTask(satisfiedOriginator, hardwarePlace, SchedulerInterface::SchedulerInterface::SIBLING_TASK_HINT);
->>>>>>> 320a016e
+				ComputePlace *idleComputePlace = Scheduler::addReadyTask(satisfiedOriginator, hardwarePlace, SchedulerInterface::SchedulerInterface::SIBLING_TASK_HINT);
 				
 				if (idleComputePlace != nullptr) {
 					ThreadManager::resumeIdle((CPU *) idleComputePlace);
