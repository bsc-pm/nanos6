#ifndef SCHEDULER_INTERFACE_HPP
#define SCHEDULER_INTERFACE_HPP


#include <atomic>


class ComputePlace;
class Task;


//! \brief Interface that schedulers must implement
class SchedulerInterface {
protected:
	bool _enabledCopies;
	
	SchedulerInterface(bool enabledCopies = false) : _enabledCopies(enabledCopies)
	{
	}
	
public:
	//! \brief An object to allow the scheduler to push tasks directly to a thread
	struct polling_slot_t {
		std::atomic<Task *> _task;
		
		//! \brief scheduler-dependent information
		void *_schedulerInfo;
		
		polling_slot_t()
			: _task(nullptr), _schedulerInfo(nullptr)
		{
		}
	};
	
	
	enum ReadyTaskHint {
		NO_HINT,
		CHILD_TASK_HINT,
		SIBLING_TASK_HINT
	};
	
	
	virtual ~SchedulerInterface()
	{
	}
	

	//! \brief Add a (ready) task that has been created or freed (but not unblocked)
	//!
	//! \param[in] task the task to be added
	//! \param[in] hardwarePlace the hardware place of the creator or the liberator
	//! \param[in] hint a hint about the relation of the task to the current task
	//!
	//! \returns an idle ComputePlace that is to be resumed or nullptr
	virtual ComputePlace *addReadyTask(Task *task, ComputePlace *hardwarePlace, ReadyTaskHint hint) = 0;
	
	//! \brief Add back a task that was blocked but that is now unblocked
	//!
	//! \param[in] unblockedTask the task that has been unblocked
	//! \param[in] hardwarePlace the hardware place of the unblocker
	virtual void taskGetsUnblocked(Task *unblockedTask, ComputePlace *hardwarePlace) = 0;
	
	//! \brief Get a ready task for execution
	//!
	//! \param[in] hardwarePlace the hardware place asking for scheduling orders
	//! \param[in] currentTask a task within whose context the resulting task will run
	//!
	//! \returns a ready task or nullptr
	virtual Task *getReadyTask(ComputePlace *hardwarePlace, Task *currentTask = nullptr) = 0;
	
	//! \brief Get an idle hardware place
	//!
	//! \param[in] force indicates that an idle hardware place must be returned (if any) even if the scheduler does not have any pending work to be assigned
	//!
	//! \returns a hardware place that becomes non idle or nullptr
	virtual ComputePlace *getIdleComputePlace(bool force=false) = 0;
	
	//! \brief Notify the scheduler that a hardware place is being disabled so that it has a chance to migrate any preassigned tasks
	//! 
	//! \param[in] hardwarePlace the hardware place that is about to be disabled
	//! 
	//! This method has a default implementation that does nothing
	virtual void disableComputePlace(ComputePlace *hardwarePlace);
	
	//! \brief Notify the scheduler that a hardware place is back online so that it preassign tasks to it
	//! 
	//! \param[in] hardwarePlace the hardware place that is about to be enabled
	//! 
	//! This method has a default implementation that does nothing
	virtual void enableComputePlace(ComputePlace *hardwarePlace);
	
	//! \brief Attempt to get a one task polling slot
	//! 
	//! \param[in] hardwarePlace the hardware place asking for scheduling orders
	//! \param[out] pollingSlot a pointer to a location that the caller will poll for ready tasks
	//! 
	//! \returns true if the caller is allowed to poll that memory position for a single ready task or if it actually got a task, otherwise false and the hardware place is assumed to become idle
	//! 
	//! This method has a default implementation that just falls back to getReadyTask.
<<<<<<< HEAD
	virtual bool requestPolling(ComputePlace *hardwarePlace, std::atomic<Task *> *pollingSlot);
=======
	virtual bool requestPolling(HardwarePlace *hardwarePlace, polling_slot_t *pollingSlot);
>>>>>>> bd86ae65
	
	//! \brief Attempt to release the polling slot
	//! 
	//! \param[in] hardwarePlace the hardware place asking for scheduling orders
	//! \param[out] pollingSlot a pointer to a location that the caller is polling for ready tasks
	//! 
	//! \returns true if the caller has successfully released the polling slot otherwise false indicating that there already is a taskl assigned or it is on the way
	//! 
	//! This method has a default implementation that matches the default implementation of requestPolling.
<<<<<<< HEAD
	virtual bool releasePolling(ComputePlace *hardwarePlace, std::atomic<Task *> *pollingSlot);
=======
	virtual bool releasePolling(HardwarePlace *hardwarePlace, polling_slot_t *pollingSlot);
>>>>>>> bd86ae65
	
	//! \brief Check if this scheduler has copies enabled or not
	inline bool hasEnabledCopies()
	{
		return _enabledCopies;
	}

    virtual void createReadyQueues(std::size_t nodes);
};


#endif // SCHEDULER_INTERFACE_HPP<|MERGE_RESOLUTION|>--- conflicted
+++ resolved
@@ -97,11 +97,7 @@
 	//! \returns true if the caller is allowed to poll that memory position for a single ready task or if it actually got a task, otherwise false and the hardware place is assumed to become idle
 	//! 
 	//! This method has a default implementation that just falls back to getReadyTask.
-<<<<<<< HEAD
-	virtual bool requestPolling(ComputePlace *hardwarePlace, std::atomic<Task *> *pollingSlot);
-=======
-	virtual bool requestPolling(HardwarePlace *hardwarePlace, polling_slot_t *pollingSlot);
->>>>>>> bd86ae65
+	virtual bool requestPolling(ComputePlace *hardwarePlace, polling_slot_t *pollingSlot);
 	
 	//! \brief Attempt to release the polling slot
 	//! 
@@ -111,11 +107,7 @@
 	//! \returns true if the caller has successfully released the polling slot otherwise false indicating that there already is a taskl assigned or it is on the way
 	//! 
 	//! This method has a default implementation that matches the default implementation of requestPolling.
-<<<<<<< HEAD
-	virtual bool releasePolling(ComputePlace *hardwarePlace, std::atomic<Task *> *pollingSlot);
-=======
-	virtual bool releasePolling(HardwarePlace *hardwarePlace, polling_slot_t *pollingSlot);
->>>>>>> bd86ae65
+	virtual bool releasePolling(ComputePlace *hardwarePlace, polling_slot_t *pollingSlot);
 	
 	//! \brief Check if this scheduler has copies enabled or not
 	inline bool hasEnabledCopies()
