--- conflicted
+++ resolved
@@ -29,11 +29,7 @@
 	NaiveScheduler();
 	~NaiveScheduler();
 	
-<<<<<<< HEAD
-	ComputePlace *addReadyTask(Task *task, ComputePlace *hardwarePlace);
-=======
-	HardwarePlace *addReadyTask(Task *task, HardwarePlace *hardwarePlace, ReadyTaskHint hint);
->>>>>>> 320a016e
+	ComputePlace *addReadyTask(Task *task, ComputePlace *hardwarePlace, ReadyTaskHint hint);
 	
 	void taskGetsUnblocked(Task *unblockedTask, ComputePlace *hardwarePlace);
 	
